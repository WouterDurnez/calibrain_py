--- conflicted
+++ resolved
@@ -1,137 +1,67 @@
-"""
-  ___      _ _ _             _
- / __|__ _| (_) |__ _ _ __ _(_)_ _
-| (__/ _` | | | '_ \ '_/ _` | | ' \
- \___\__,_|_|_|_.__/_| \__,_|_|_||_|
-
-- Coded by Wouter Durnez & Jonas De Bruyne
-"""
-
-
 from pathlib import Path
 import pandas as pd
 import os
-from utils.helper import log, clean_col_name, hi, import_dataframe
 
+"""
+Main class: CalibrainData
 
-################
-# Data classes #
-################
+Contains: CalibrainTask
+    * CalibrainMRT
+    * CalibrainCLT
+"""
 
-
-class CalibrainTask:
-    """
-    Boilerplate class for Calibrain measurements tasks
-    """
-
-    def __init__(self, dir: str | Path, **import_args):
-
+class CalibrainTask():
+    def __init__(self,
+                 dir: str|Path):
         super().__init__()
 
         # Set directory
-        self.dir = Path(dir) if not isinstance(dir, Path) else dir
-
-        # Load data
-        self.import_data(**import_args)
-
-    def import_data(
-        self,
-        heart: bool = True,
-        bounds: bool = True,
-        subjective: bool = True,
-        eye: bool = True,
-    ):
-
-        if heart:
-            log('Importing RR data.')
-            self.import_heart()
-        if bounds:
-            log('Importing event data.')
-            self.import_bounds()
-        if subjective:
-            log('Importing subjective data.')
-            self.import_subjective()
-        if eye:
-            log('Importing eye tracking data.')
-            self.import_eye()
+        self.dir = Path(dir) if not isinstance(dir,Path) else dir
 
     def import_heart(self):
-        self.heart = import_dataframe(path=self.dir / 'raw-heart.csv')
-
-    def import_eye(self):
-        self.eye = import_dataframe(path=self.dir / 'eye.csv')
+        self.heart = pd.read_csv(self.dir / 'raw-heart.csv')
+        # Create column with formatted timestamps
+        self.heart['timestamp_datetime'] = pd.to_datetime(self.heart['Timestamp'], unit='ms',
+                                                                origin='unix')
 
     def import_bounds(self):
-        self.bounds = import_dataframe(path=self.dir / 'events.csv')
+        self.bounds = pd.read_csv(self.dir / 'events.csv')
+        # Create column with formatted timestamps
+        self.heart['timestamp_datetime'] = pd.to_datetime(self.heart['Timestamp'], unit='ms',
+                                                          origin='unix')
 
     def import_subjective(self):
-        self.subjective = import_dataframe(path=self.dir / 'questionnaire.csv')
+        self.subjective = pd.read_csv(self.dir / 'questionnaire.csv')
         self.subjective['nasa_score'] = self.subjective[
-            ['pd', 'md', 'td', 'pe', 'ef', 'fl']
+            ['PD', 'MD', 'TD', 'PE', 'EF', 'FL']
         ].mean(axis=1)
 
-<<<<<<< HEAD
-    # Fix the incorrect timestamps in the heart data
-    def fix_timestamps_rr(self):
-        # check if there are any NaN values in the dataframe
-        nans = sum(self.heart['RRI'].isnull())
-        # raise error if nan != 0
-        assert nans == 0, f"There are {nans} NaN values in the RRI data, expected zero"
-        # fix timestamps based on rr data
-        self.heart['cumsum_RRI'] = self.heart['RRI'].cumsum(axis=0)
-        self.heart['cumsum_RRI_td'] = pd.to_timedelta(
-            self.heart['cumsum_RRI'], 'ms')
-        self.heart['timestamp_datetime_new'] = self.heart['timestamp_datetime'][
-                                                                      0] + \
-                                                                  self.heart['cumsum_RRI_td']
-        # Delete columns used for calculation
-        self.heart.drop('cumsum_RRI', axis=1, inplace=True)
-        self.heart.drop('cumsum_RRI_td', axis=1, inplace=True)
+class CalibrainCLT(CalibrainTask):
 
-class CalibrainCLT(CalibrainTask):
-=======
->>>>>>> 426a0ec6
+    def __init__(self, dir: str|Path):
 
-class CalibrainCLT(CalibrainTask):
-    """
-    Cognitive Load Task
-    """
-
-    def __init__(self, dir: str | Path, **import_args):
-        log('Initializing CLT.', color='red')
         super().__init__(dir=dir)
-        self.import_performance()
 
     # Import performance data
     def import_performance(self):
-        log('Importing performance data.')
-        self.performance = import_dataframe(
-            path=self.dir / 'performance-clt.csv'
-        )
+        self.performance_clt = pd.read_csv(self.dir / 'performance-clt.csv')
 
 
 class CalibrainMRT(CalibrainTask):
-    """
-    Mental Rotation Task
-    """
 
-    def __init__(self, dir: str | Path, **import_args):
-        log('Initializing MRT.', color='red')
-        super().__init__(dir=dir, **import_args)
-        self.import_performance()
+    def __init__(self, dir: str|Path):
+
+        super().__init__(dir=dir)
 
     # Import performance data
     def import_performance(self):
-        log('Importing performance data.')
-        self.performance = import_dataframe(
-            path=self.dir / 'performance-mrt.csv'
-        )
+        self.performance_mrt = pd.read_csv(self.dir / 'performance-mrt.csv')
 
 
-class CalibrainData:
+class CalibrainData():
     def __init__(
         self,
-        dir: str | Path,
+        dir: str|Path,
     ):
         super().__init__()
 
@@ -139,78 +69,44 @@
         self.dir = Path(dir)
         self._check_valid_dir()
 
+        # Check and set participant number
+        self.pp_number = int(self.dir.stem.split('_')[0])
+
         # Import data
         self.import_data()
-        self.pp = self.demo.id
+
 
     def _check_valid_dir(self):
         """
         Check whether directory contains appropriate folders and files
         """
         files_and_folders = os.listdir(self.dir)
-        assert 'CLT' in files_and_folders, 'Expected CLT folder in directory!'
-        assert 'MRT' in files_and_folders, 'Expected MRT folder in directory!'
-        assert (
-            'demographics.csv' in files_and_folders
-        ), 'Expected demographics file in directory!'
+        assert 'CLT' in files_and_folders, "Expected CLT folder in directory!"
+        assert 'MRT' in files_and_folders, "Expected MRT folder in directory!"
+        assert 'demographics.csv' in files_and_folders, "Expected demographics file in directory!"
 
     def import_data(self):
 
         # Demographics
-        self.demo = (
-            import_dataframe(path=self.dir / 'demographics.csv')
-            .iloc[0, :]
-            .rename('demographics')
-        )
+        self.demo = pd.read_csv(filepath_or_buffer=self.dir / 'demographics.csv')
 
         # CLT
-<<<<<<< HEAD
         self.clt = CalibrainCLT(dir=self.dir / 'CLT')
         self.clt.import_heart()
         self.clt.import_bounds()
         self.clt.import_subjective()
-        self.clt.import_performance()
-        self.clt.fix_timestamps_rr()
 
         # MRT
         self.mrt = CalibrainMRT(dir=self.dir / 'MRT')
         self.mrt.import_heart()
         self.mrt.import_bounds()
         self.mrt.import_subjective()
-        self.mrt.import_performance()
-=======
-        self.clt = CalibrainCLT(
-            dir=self.dir / 'CLT',
-            heart=True,
-            eye=True,
-            events=True,
-            subjective=True,
-        )
 
-        # MRT
-        self.mrt = CalibrainMRT(
-            dir=self.dir / 'MRT',
-            heart=True,
-            eye=True,
-            events=True,
-            subjective=True,
-        )
->>>>>>> 426a0ec6
 
-    def __repr__(self):
-
-        return f'Calibrain data object <id {self.demo.id}; timestamp {self.demo.timestamp}>'
-
-    def __str__(self):
-
-        return f'Calibrain data object <id {self.demo.id}; timestamp {self.demo.timestamp}>'
 
 
 if __name__ == '__main__':
 
-    hi('Test!')
+    path_to_data = Path("data/7_202205091017")
 
-    path_to_data = 'data/7_202205091017'
-    data = CalibrainData(dir=path_to_data)
-
-    events = data.clt.bounds+    data = CalibrainData(dir=path_to_data)
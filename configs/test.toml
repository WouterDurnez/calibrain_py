--- conflicted
+++ resolved
@@ -48,10 +48,10 @@
     entropy = true
     absolute_gaze_switches = true
     relative_gaze_switches = true
-    absolute_gaze_switches_to = ["MRT_Screen","MRT_Shape"]
+    absolute_gaze_switches_to = ["Display_Screen","MRT_Supply_Vent"]
     relative_gaze_switches_to = [
-        "MRT_Screen",
-        "MRT_Shape"
+        "Display_Screen",
+        "MRT_Supply_Vent"
     ]
 
         [mrt.eye.features.aoi_mapping]
@@ -120,18 +120,14 @@
     gaze_object_col = "gaze_object"
     groupby_col = "event"
 
-    entropy = false
-    absolute_gaze_switches = false
-    relative_gaze_switches = false
+    entropy = true
+    absolute_gaze_switches = true
+    relative_gaze_switches = true
     absolute_gaze_switches_to = false
-<<<<<<< HEAD
-    relative_gaze_switches_to = false
-=======
     relative_gaze_switches_to = [
         "MRT_Screen",
         "MRT_Shape"
     ]
->>>>>>> 60d382c6
 
         [clt.eye.features.aoi_mapping]
         MRT_screen = "AOI1"

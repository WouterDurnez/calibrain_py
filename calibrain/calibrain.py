--- conflicted
+++ resolved
@@ -300,17 +300,15 @@
         )
         self.trial_bounds.reset_index(inplace=True)
 
-    def _add_trial_labels(self, eye: bool = False):
+    def _add_trial_labels(self, eye: bool = False, heart:bool = False):
         """
         Note: only to be executed AFTER _add_trial_info_performance and _get_trial_epochs
         """
 
-<<<<<<< HEAD
-        if not eye:
-            pass
-
-=======
->>>>>>> 2966a15b
+        # We can skip the whole method if no measurement is selected
+        if not (eye or heart):
+            return
+
         # Get timestamps to make bins
         bins = self.trial_bounds.timestamp
 

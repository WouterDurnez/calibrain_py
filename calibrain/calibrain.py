--- conflicted
+++ resolved
@@ -679,11 +679,7 @@
     # Only do CLT
     # onfig['mrt'] = False
 
-<<<<<<< HEAD
-    dir = Path('../data/dennis_202210031645')
-=======
     #dir = Path('../data/klaas_202209130909')
->>>>>>> 81f52a50
     # data_folders = [f for f in dir.iterdir() if f.is_dir()]
     # data = []
 

--- conflicted
+++ resolved
@@ -46,19 +46,19 @@
     # IMPORT METHODS #
     ##################
 
-    # Lump import function
     def _import_data(
         self,
         heart: bool = True,
         events: bool = True,
         subjective: bool = True,
         eye: bool = True,
-        **kwargs,
+        **kwargs
     ):
 
         if heart:
             log('Importing RR data.')
             self._import_heart()
+
         if events:
             log('Importing event data.')
             self._import_events()
@@ -68,6 +68,7 @@
         if eye:
             log('Importing eye tracking data.')
             self._import_eye()
+
         if eye or heart:
             self._add_condition_labels(eye=eye, heart=heart)
 
@@ -78,8 +79,7 @@
         self.eye = import_data_frame(path=self.dir / 'eye.csv')
         self.eye = self.eye.filter(
             items=[
-                'timestamp',
-                'time',
+                'timestamp','time',
                 'verbose.left.eyeopenness',
                 'verbose.left.gazedirectionnormalized.x',
                 'verbose.left.gazedirectionnormalized.y',
@@ -90,12 +90,10 @@
                 'verbose.right.gazedirectionnormalized.y',
                 'verbose.right.gazedirectionnormalized.z',
                 'verbose.right.pupildiametermm',
-                'gaze_object',
             ]
         )
         self.eye.columns = (
-            'timestamp',
-            'time',
+            'timestamp','time',
             'left_openness',
             'left_gaze_direction_x',
             'left_gaze_direction_y',
@@ -106,7 +104,6 @@
             'right_gaze_direction_y',
             'right_gaze_direction_z',
             'right_pupil_size',
-            'gaze_object'
         )
 
     def _import_events(self):
@@ -146,9 +143,7 @@
         self.events = self.events.loc[self.events.event.isin(allowed)]
 
     def _import_subjective(self):
-        self.subjective = import_data_frame(
-            path=self.dir / 'questionnaire.csv'
-        )
+        self.subjective = import_data_frame(path=self.dir / 'questionnaire.csv')
         self.subjective['nasa_score'] = self.subjective[
             ['pd', 'md', 'td', 'pe', 'ef', 'fl']
         ].mean(axis=1)
@@ -201,24 +196,24 @@
             # Lose some weight
             self.heart.drop(labels=['timestamp', 'time'], axis=1, inplace=True)
 
-    def _preprocess_data(
-        self,
-        heart: bool = True,
-        subjective: bool = True,
-        eye: bool = True,
-        **kwargs,
-    ):
+    def _preprocess_data(self,
+                         heart: bool = True,
+                         subjective: bool = True,
+                         eye: bool = True,
+                         **kwargs):
 
         if heart:
-            pass   # TODO
+            pass # TODO
 
         if eye:
             log('Preprocessing eye tracking data.')
             self._preprocess_eye()
 
+
     def _preprocess_eye(self):
 
-        eye_pipeline(data=self.eye, show_plots=True)
+        eye_pipeline(data=self.eye, show_plot=True)
+
 
 
 class CalibrainCLT(CalibrainTask):
@@ -305,12 +300,6 @@
         Note: only to be executed AFTER _add_trial_info_performance and _get_trial_epochs
         """
 
-<<<<<<< HEAD
-        if not eye:
-            pass
-
-=======
->>>>>>> 2966a15b
         # Get timestamps to make bins
         bins = self.trial_bounds.timestamp
 
@@ -422,6 +411,6 @@
     hi('Test!')
 
     path_to_data = '../data/7_202205091017'
-    data = CalibrainData(
-        dir=path_to_data, mrt={'heart': False, 'events': True}, clt={}
-    )+    data = CalibrainData(dir=path_to_data,
+                         mrt={'heart':False, 'events': True},
+                         clt={})
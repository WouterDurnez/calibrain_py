--- conflicted
+++ resolved
@@ -18,15 +18,12 @@
 scipy = "^1.8.1"
 seaborn = "^0.11.2"
 toml = "^0.10.2"
-matplotlib = "3.5.0"
+matplotlib = ">=3.5.2,<3.6.0"
 biosppy = "^1.0.0"
-<<<<<<< HEAD
-=======
 setuptools = "^65.3.0"
 py-ecg-detectors = "^1.3.2"
 bokeh = "^2.4.3"
 pyhrv = "^0.4.1"
->>>>>>> 81f52a50
 
 
 [tool.poetry.dev-dependencies]

#
# Visualize different r-peak detectors' performance
#

import numpy as np
import pandas as pd

import matplotlib
import matplotlib.pyplot as plt

import plotly.graph_objects as go
from utils.helper import import_data_frame

from ecgdetectors import Detectors

from bokeh.plotting import figure, show, save, output_file
from bokeh.models import ColumnDataSource, Span, HoverTool
from bokeh.layouts import gridplot

if __name__ == "__main__":

    # import data
<<<<<<< HEAD
    data = import_data_frame("../data/klaas_202209130909/clt/ecg.csv")
=======
    data = import_data_frame('../data/klaas_202209130909/clt/ecg.csv')

    #data = import_data_frame('../data/999_202209231439/mrt/ecg.csv')
>>>>>>> 81f52a50
    data.reset_index(drop=False, inplace=True)

    # extract sf
    duration = (data.timestamp.iloc[-1] - data.timestamp.iloc[0]) / 1000
    sample_rate = len(data) / duration

    # plot raw data
    fig = go.Figure()
    fig.add_trace(trace={"x": data.index, "y": data.ecg})
    fig.show()

    # TODO: do we need denoising? filtering? baseline fitting?

    ####################
    # R-peak Detection #
    ####################

    # take smaller sample of data for plotting purposes
    data = data[:10000]

    # Initialize class using sampling rate of recording
    detectors = Detectors(sample_rate)

    # specify detectors
    detectors = {
        "hamilton_detector": detectors.hamilton_detector,
        "christov_detector": detectors.christov_detector,
        "engzee_detector": detectors.engzee_detector,
        "pan_tompkins_detector": detectors.pan_tompkins_detector,
        "swt_detector": detectors.swt_detector,
        "two_average_detector": detectors.two_average_detector,
        #'wqrs_detectpr': detectors.wqrs_detector, # unable to proceed with this one, TODO!
    }

    r_peaks = {}
    for detector in detectors.keys():
        r_peaks[detector] = detectors[detector](data.ecg)

    #############################################
    # Visualize detections by for each detector #
    #############################################

    p1 = figure(
        plot_width=1400,
        plot_height=100,
        tools="hover,pan,zoom_in,xwheel_zoom, reset,save",
        active_drag="pan",
        active_scroll="xwheel_zoom",
        # x_axis_type='datetime',
    )
    p1.title.text = "hamilton_detector"

    source = ColumnDataSource(
        data={
            "index": data.index,
            "ecg": data.ecg,
            "time": data.time,
        }
    )

    # add a line renderer
    p1.line(x="index", y="ecg", line_width=2, source=source)

    hover = p1.select(dict(type=HoverTool))
    hover.tooltips = [("index", "@index"), ("time", "@time"), ("ecg", "@ecg")]
    hover.formatters = {"@time": "datetime"}
    hover.mode = "vline"

    for ix in r_peaks["hamilton_detector"]:
        sp_detection = Span(
            location=ix,
            dimension="height",
            line_color="green",
            line_dash="solid",
            line_width=2,
        )
        p1.add_layout(sp_detection)

    p2 = figure(
        plot_width=1400,
        plot_height=100,
        tools="hover,pan,zoom_in,xwheel_zoom, reset,save",
        active_drag="pan",
        active_scroll="xwheel_zoom",
        x_range=p1.x_range,
        y_range=p1.y_range,
    )
    p2.title.text = "christov_detector"

    # add a line renderer
    p2.line(x="index", y="ecg", line_width=2, source=source)

    for ix in r_peaks["christov_detector"]:
        sp_detection = Span(
            location=ix,
            dimension="height",
            line_color="red",
            line_dash="solid",
            line_width=2,
        )
        p2.add_layout(sp_detection)

    p3 = figure(
        plot_width=1400,
        plot_height=100,
        tools="hover,pan,zoom_in,xwheel_zoom, reset,save",
        active_drag="pan",
        active_scroll="xwheel_zoom",
        x_range=p1.x_range,
        y_range=p1.y_range,
    )
    p3.title.text = "engzee_detector"

    # add a line renderer
    p3.line(x="index", y="ecg", line_width=2, source=source)

    for ix in r_peaks["engzee_detector"]:
        sp_detection = Span(
            location=ix,
            dimension="height",
            line_color="yellow",
            line_dash="solid",
            line_width=2,
        )
        p3.add_layout(sp_detection)

    p4 = figure(
        plot_width=1400,
        plot_height=100,
        tools="hover,pan,zoom_in,xwheel_zoom, reset,save",
        active_drag="pan",
        active_scroll="xwheel_zoom",
        x_range=p1.x_range,
        y_range=p1.y_range,
    )
    p4.title.text = "pan_tompkins_detector"

    # add a line renderer
    p4.line(x="index", y="ecg", line_width=2, source=source)

    for ix in r_peaks["pan_tompkins_detector"]:
        sp_detection = Span(
            location=ix,
            dimension="height",
            line_color="black",
            line_dash="solid",
            line_width=2,
        )
        p4.add_layout(sp_detection)

    p5 = figure(
        plot_width=1400,
        plot_height=100,
        tools="hover,pan,zoom_in,xwheel_zoom, reset,save",
        active_drag="pan",
        active_scroll="xwheel_zoom",
        x_range=p1.x_range,
        y_range=p1.y_range,
    )
    p5.title.text = "swt_detector"

    # add a line renderer
    p5.line(x="index", y="ecg", line_width=2, source=source)

    for ix in r_peaks["swt_detector"]:
        sp_detection = Span(
            location=ix,
            dimension="height",
            line_color="blue",
            line_dash="solid",
            line_width=2,
        )
        p5.add_layout(sp_detection)

    p6 = figure(
        plot_width=1400,
        plot_height=100,
        tools="hover,pan,zoom_in,xwheel_zoom, reset,save",
        active_drag="pan",
        active_scroll="xwheel_zoom",
        x_range=p1.x_range,
        y_range=p1.y_range,
    )
    p6.title.text = "two_average_detector"

    # add a line renderer
    p6.line(x="index", y="ecg", line_width=2, source=source)

    for ix in r_peaks["two_average_detector"]:
        sp_detection = Span(
            location=ix,
            dimension="height",
            line_color="orange",
            line_dash="solid",
            line_width=2,
        )
        p6.add_layout(sp_detection)

    # Inspect differences in RR-ints
    hamilton_detector_diff = pd.Series(r_peaks["hamilton_detector"]).diff()
    christov_detector_diff = pd.Series(r_peaks["christov_detector"]).diff()
    engzee_detector_diff = pd.Series(r_peaks["engzee_detector"]).diff()
    pan_tompkins_detector_diff = pd.Series(r_peaks["pan_tompkins_detector"]).diff()
    swt_detector_diff = pd.Series(r_peaks["swt_detector"]).diff()
    two_average_detector_diff = pd.Series(r_peaks["two_average_detector"]).diff()

    p_diff = figure(
        plot_width=1400,
        plot_height=400,
        tools="hover,pan,zoom_in,xwheel_zoom, reset,save",
        active_drag="pan",
        active_scroll="xwheel_zoom",
        # x_axis_type='datetime',
    )
    p_diff.title.text = "rr_ints"

    source1 = ColumnDataSource(
        data={
            "index": hamilton_detector_diff.index,
            "diff": hamilton_detector_diff,
        }
    )
    source2 = ColumnDataSource(
        data={
            "index": christov_detector_diff.index,
            "diff": christov_detector_diff,
        }
    )
    source3 = ColumnDataSource(
        data={
            "index": engzee_detector_diff.index,
            "diff": engzee_detector_diff,
        }
    )
    source4 = ColumnDataSource(
        data={
            "index": pan_tompkins_detector_diff.index,
            "diff": pan_tompkins_detector_diff,
        }
    )
    source5 = ColumnDataSource(
        data={
            "index": swt_detector_diff.index,
            "diff": swt_detector_diff,
        }
    )
    source6 = ColumnDataSource(
        data={
            "index": two_average_detector_diff.index,
            "diff": two_average_detector_diff,
        }
    )

    # add a line renderer
    p_diff.line(
        x="index",
        y="diff",
        line_width=2,
        source=source1,
        legend_label="hamilton",
        line_color="green",
    )
    p_diff.line(
        x="index",
        y="diff",
        line_width=2,
        source=source2,
        legend_label="christov",
        line_color="red",
    )
    p_diff.line(
        x="index",
        y="diff",
        line_width=2,
        source=source3,
        legend_label="engzee",
        line_color="yellow",
    )
    p_diff.line(
        x="index",
        y="diff",
        line_width=2,
        source=source4,
        legend_label="pan_tompkins",
        line_color="black",
    )
    p_diff.line(
        x="index",
        y="diff",
        line_width=2,
        source=source5,
        legend_label="swt",
        line_color="blue",
    )
    p_diff.line(
        x="index",
        y="diff",
        line_width=2,
        source=source6,
        legend_label="two_average",
        line_color="orange",
    )

    hover = p_diff.select(dict(type=HoverTool))
    hover.tooltips = [("index", "@index"), ("diff", "@diff")]
    hover.mode = "vline"

    p = gridplot([[p1], [p2], [p3], [p4], [p5], [p6], [p_diff]])

    show(p)
    output_file("detectors.html")
    save(p)<|MERGE_RESOLUTION|>--- conflicted
+++ resolved
@@ -20,13 +20,9 @@
 if __name__ == "__main__":
 
     # import data
-<<<<<<< HEAD
-    data = import_data_frame("../data/klaas_202209130909/clt/ecg.csv")
-=======
     data = import_data_frame('../data/klaas_202209130909/clt/ecg.csv')
 
     #data = import_data_frame('../data/999_202209231439/mrt/ecg.csv')
->>>>>>> 81f52a50
     data.reset_index(drop=False, inplace=True)
 
     # extract sf

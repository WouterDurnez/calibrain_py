--- conflicted
+++ resolved
@@ -90,10 +90,9 @@
         detectors = Detectors(self.sample_rate)
 
         detectors = {
-<<<<<<< HEAD
-            "hamilton": detectors.hamilton_detector,
-            "christov": detectors.christov_detector,
-            "engzee": detectors.engzee_detector,
+            'hamilton': detectors.hamilton_detector,
+            'christov': detectors.christov_detector,
+            'engzee': detectors.engzee_detector,
         }
 
         assert detector in detectors, (
@@ -101,13 +100,6 @@
             f"christov, engzee. Got {detector}."
         )
 
-=======
-            'hamilton': detectors.hamilton_detector,
-            'christov': detectors.christov_detector,
-            'engzee': detectors.engzee_detector,
-        }
-
->>>>>>> 81f52a50
         # Get timestamps of r-peaks
         r_peak_indexes = detectors[detector](self.data[self.ecg_col])
         r_peak_timestamps = pd.DataFrame(
